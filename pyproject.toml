[build-system]
requires = [ "poetry-core",]
build-backend = "poetry.core.masonry.api"

[tool.poetry]
name = "general_utilities"
version = "1.5.2"
description = ""
authors = [ "Eugene Gardner <eugene.gardner@mrc-epid.cam.ac.uk>",]
readme = "README.md"
repository = "https://github.com/mrcepid-rap/general_utilities"

[tool.poetry.dependencies]
<<<<<<< HEAD
python = "3.8.10"
dxpy = "0.346.0"
importlib-resources = "5.12.0"
setuptools = "60.2.0"
numpy = "1.23.2"
pandas = "1.5.2"
scipy = "1.10.1"
statsmodels = "0.13.2"
zstd = "1.5.5.1"
toml = "^0.10.2"
=======
python = "~3.12"
dxpy = "^0.387.0"
numpy = "^2.2"
pandas = "^2.2"
scipy = "^1.15"
statsmodels = "^0.14"
>>>>>>> 49df9e57
pytest = "^7.4.0"<|MERGE_RESOLUTION|>--- conflicted
+++ resolved
@@ -11,7 +11,6 @@
 repository = "https://github.com/mrcepid-rap/general_utilities"
 
 [tool.poetry.dependencies]
-<<<<<<< HEAD
 python = "3.8.10"
 dxpy = "0.346.0"
 importlib-resources = "5.12.0"
@@ -22,12 +21,4 @@
 statsmodels = "0.13.2"
 zstd = "1.5.5.1"
 toml = "^0.10.2"
-=======
-python = "~3.12"
-dxpy = "^0.387.0"
-numpy = "^2.2"
-pandas = "^2.2"
-scipy = "^1.15"
-statsmodels = "^0.14"
->>>>>>> 49df9e57
 pytest = "^7.4.0"